"""Contains TNSQueryAgent for querying transient objects from ALeRCE."""
from typing import Any, List, Mapping

import astropy.units as u
import numpy as np
import pandas as pd
from alerce.core import Alerce  # pylint: disable=import-error
from alerce.exceptions import APIError  # pylint: disable=import-error
from astropy.coordinates import SkyCoord
from astropy.time import Time

from ..lightcurve import Filter, LightCurve
from .query_agent import QueryAgent
from .query_result import QueryResult


class ALeRCEQueryAgent(QueryAgent):
    """
    QueryAgent for querying transient objects from ALeRCE.
    """

    def __init__(self) -> None:
        self._client = Alerce()
        self._radius = 3  # default search radius in arcsec
        self._int_to_band = {
            1: "g",
            2: "r",
            3: "i",
        }
        self._band_widths = {
            1: 1317.15,
            2: 1553.43,
            3: 1488.99,
        }
        self._band_centers = {
            1: 4746.48,
            2: 6366.38,
            3: 7829.03,
        }

    def _photometry_helper(self, objname: str) -> tuple[list[LightCurve], bool]:
        """
        Helper function for querying photometry data.
        """
        if objname[:3] != "ZTF":
            return [], False
        # Getting detections for an object
        lc = self._client.query_lightcurve(objname, format="pandas")
        detections = pd.DataFrame(list(lc["detections"])[0])

        # add nondetections
        nondetections = pd.DataFrame(list(lc["non_detections"])[0])
        non_na_columns = detections.columns[detections.notna().any()]
        non_na_columns2 = nondetections.columns[nondetections.notna().any()]
        all_detections = pd.concat([detections[non_na_columns], nondetections[non_na_columns2]])

        if "forced_photometry" in lc:  # not available with older versions of alerce-client
            forced_detections = pd.DataFrame(list(lc["forced_photometry"])[0])
            non_na_columns = all_detections.columns[all_detections.notna().any()]
            non_na_columns2 = forced_detections.columns[forced_detections.notna().any()]
            all_detections = pd.concat([all_detections[non_na_columns], forced_detections[non_na_columns2]])

        if "mjd" not in all_detections.columns:
            return [], False
        if len(all_detections) == 0:
            return [], False

        # add extra fields
        if "extra_fields" in all_detections.columns:
            extra_fields = all_detections["extra_fields"].apply(pd.Series)
            cols_to_use = extra_fields.columns.difference(all_detections.columns)
            all_detections = pd.concat(
                [all_detections, extra_fields[cols_to_use]],
                axis=1,
            )
            all_detections.drop(columns=["extra_fields"], inplace=True)

        all_detections.reset_index(drop=True, inplace=True)

        # add missing fields
        if "mag" not in all_detections.columns:
            if "magpsf" in all_detections.columns:
                all_detections["mag"] = all_detections["magpsf"]
                all_detections["e_mag"] = all_detections["sigmapsf"]
                if "magap" in all_detections.columns:
                    all_detections["mag"].fillna(all_detections["magap"])
                    all_detections["e_mag"].fillna(all_detections["sigmagap"])
            else:
                all_detections["mag"] = all_detections["magap"]
                all_detections["e_mag"] = all_detections["sigmagap"]
        else:
            if "magpsf" in all_detections.columns:
                all_detections["mag"].fillna(all_detections["magpsf"])
                all_detections["e_mag"].fillna(all_detections["sigmapsf"])
            if "magap" in all_detections.columns:
                all_detections["mag"].fillna(all_detections["magap"])
                all_detections["e_mag"].fillna(all_detections["sigmagap"])

        all_detections["magzpsci"] = 23.90  # bandaid to make fluxes all mu-Jy

        # find non-detections
        all_detections["upper_limit"] = False
        nondetect_mask = (all_detections["mag"] == 100.0) | (all_detections["mag"].isna())
        if "diffmaglim" in all_detections.columns:
            all_detections.loc[nondetect_mask, "mag"] = all_detections.loc[nondetect_mask, "diffmaglim"]
            all_detections.loc[nondetect_mask, "e_mag"] = np.nan
            all_detections.loc[nondetect_mask, "upper_limit"] = True

<<<<<<< HEAD
        all_detections.rename(columns={
            'mjd': 'time',
            'e_mag': 'mag_unc',
            'upper_limit': 'non_detections',
            'magzpsci': 'zpt'
        }, inplace=True)

=======
        all_detections.rename(
            columns={'mjd': 'time', 'e_mag': 'mag_unc', 'upper_limit': 'non_detections', 'magzpsci': 'zpt'},
            inplace=True
        )
        
>>>>>>> 1cac9eb4
        lcs: list[LightCurve] = []

        for b in np.unique(all_detections["fid"]):
            filt = Filter(
                instrument="ZTF",
                band=self._int_to_band[b],
                center=self._band_centers[b] * u.AA,  # pylint: disable=no-member
                width=self._band_widths[b] * u.AA,  # pylint: disable=no-member
            )  # pylint: disable=no-member
            mask = all_detections["fid"] == b
<<<<<<< HEAD
            lc = LightCurve(all_detections.loc[mask,:], filt=filt)
=======
            lc = LightCurve(
                times=all_detections.loc[mask],
                filt=filt
            )
>>>>>>> 1cac9eb4
            lcs.append(lc)
            
        return lcs, True

    def _format_query_result(self, query_result: dict[str, Any]) -> QueryResult:
        """
        Format query result into QueryResult object.
        """
        return QueryResult(
            objname=query_result["objname"],
            internal_names=set(),
            coordinates=query_result["coords"],
            redshift=query_result["redshift"],
            light_curves=query_result["light_curves"],
        )

    def query_by_name(self, names: Any, **kwargs: Mapping[str, Any]) -> tuple[List[QueryResult], bool]:
        """
        Query transient objects by name.
        """
        super().query_by_name(names, **kwargs)  # initial checks
        names_arr = np.atleast_1d(names)
        results = []

        for name in names_arr:
            try:
                photometry, _ = self._photometry_helper(name)
                features = self._client.query_object(name)
                ra = features["meanra"]
                dec = features["meandec"]

                redshift = self._client.catshtm_redshift(ra, dec, self._radius)
                results.append(
                    self._format_query_result(
                        {
                            "objname": name,
                            "coords": SkyCoord(
                                ra * u.deg, dec * u.deg, frame="icrs"  # pylint: disable=no-member
                            ),  # pylint: disable=no-member
                            "light_curves": photometry,
                            "redshift": redshift,
                        }
                    )
                )
            except APIError:
                results.append(QueryResult())

        return results, True

    def query_by_coords(self, coords: Any, **kwargs: Mapping[str, Any]) -> tuple[List[QueryResult], bool]:
        """
        Query transient objects by coordinates.
        NOT IMPLEMENTED: CAN"T QUERY ALERCE BY COORDINATES.
        """
        return [], False<|MERGE_RESOLUTION|>--- conflicted
+++ resolved
@@ -106,7 +106,6 @@
             all_detections.loc[nondetect_mask, "e_mag"] = np.nan
             all_detections.loc[nondetect_mask, "upper_limit"] = True
 
-<<<<<<< HEAD
         all_detections.rename(columns={
             'mjd': 'time',
             'e_mag': 'mag_unc',
@@ -114,13 +113,6 @@
             'magzpsci': 'zpt'
         }, inplace=True)
 
-=======
-        all_detections.rename(
-            columns={'mjd': 'time', 'e_mag': 'mag_unc', 'upper_limit': 'non_detections', 'magzpsci': 'zpt'},
-            inplace=True
-        )
-        
->>>>>>> 1cac9eb4
         lcs: list[LightCurve] = []
 
         for b in np.unique(all_detections["fid"]):
@@ -131,14 +123,7 @@
                 width=self._band_widths[b] * u.AA,  # pylint: disable=no-member
             )  # pylint: disable=no-member
             mask = all_detections["fid"] == b
-<<<<<<< HEAD
             lc = LightCurve(all_detections.loc[mask,:], filt=filt)
-=======
-            lc = LightCurve(
-                times=all_detections.loc[mask],
-                filt=filt
-            )
->>>>>>> 1cac9eb4
             lcs.append(lc)
             
         return lcs, True
