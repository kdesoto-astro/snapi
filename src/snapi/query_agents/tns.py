--- conflicted
+++ resolved
@@ -281,21 +281,11 @@
         json_file = OrderedDict(search_query)
         search_data = {"api_key": self._tns_api_key, "data": json.dumps(json_file)}
         r = requests.post(self._url_search, headers=self._tns_header, data=search_data, timeout=self._timeout)
-<<<<<<< HEAD
-        if r.status_code == 200:
-            pass
-        elif r.status_code == 429:
-            time.sleep(60.)
-            # try again
-            r = requests.post(self._url_object, headers=self._tns_header, data=search_data, timeout=self._timeout)
-        else:
-=======
         if r.status_code == 429:
             print("Too many TNS requests, waiting 30 seconds to try again...")
             time.sleep(30.)
             r = requests.post(self._url_search, headers=self._tns_header, data=search_data, timeout=self._timeout)
         if r.status_code != 200:
->>>>>>> b7231236
             print(f"ERROR {r.status_code}")
             return []
         # sleep necessary time to abide by rate limit
@@ -311,20 +301,11 @@
         json_file = OrderedDict(get_query)
         search_data = {"api_key": self._tns_api_key, "data": json.dumps(json_file)}
         r = requests.post(self._url_object, headers=self._tns_header, data=search_data, timeout=self._timeout)
-<<<<<<< HEAD
-        if r.status_code == 200:
-            pass
-        elif r.status_code == 429:
-            time.sleep(60.)
-            r = requests.post(self._url_object, headers=self._tns_header, data=search_data, timeout=self._timeout)
-        else:
-=======
         if r.status_code == 429:
             print("Too many TNS requests, waiting 30 seconds to try again...")
             time.sleep(30.)
             r = requests.post(self._url_object, headers=self._tns_header, data=search_data, timeout=self._timeout)
         if r.status_code != 200:
->>>>>>> b7231236
             print(f"ERROR {r.status_code}")
             return []
         # sleep necessary time to abide by rate limit
